// Licensed to the .NET Foundation under one or more agreements.
// The .NET Foundation licenses this file to you under the MIT license.

using System.Net.Security;

namespace System.Net.Quic
{
    /// <summary>
    /// Options to provide to the <see cref="QuicListener"/>.
    /// </summary>
    public class QuicListenerOptions : QuicOptions
    {
        /// <summary>
        /// Server Ssl options to use for ALPN, SNI, etc.
        /// </summary>
        public SslServerAuthenticationOptions? ServerAuthenticationOptions { get; set; }

        /// <summary>
        /// The endpoint to listen on.
        /// </summary>
        public IPEndPoint? ListenEndPoint { get; set; }

        /// <summary>
        /// Number of connections to be held without accepting the connection.
        /// </summary>
        public int ListenBacklog { get; set; } = 512;

<<<<<<< HEAD
        /// <summary>
        /// Limit on the number of bidirectional streams an accepted connection can create
        /// back to the client.
        /// Default is 100.
        /// </summary>
        // TODO consider constraining these limits to 0 to whatever the max of the QUIC library we are using.
        public long MaxBidirectionalStreams { get; set; } = 100;

        /// <summary>
        /// Limit on the number of unidirectional streams the peer connection can create.
        /// Default is 100.
        /// </summary>
        // TODO consider constraining these limits to 0 to whatever the max of the QUIC library we are using.
        public long MaxUnidirectionalStreams { get; set; } = 100;

        /// <summary>
        /// Idle timeout for connections, afterwhich the connection will be closed.
        /// </summary>
        public TimeSpan IdleTimeout { get; set; } = TimeSpan.FromMinutes(10);

        /// <summary>
        /// Whether to receiving datagrams is enabled.
        /// </summary>
        public bool DatagramReceiveEnabled { get; set; }
=======
        public QuicListenerOptions()
        {
            IdleTimeout = TimeSpan.FromTicks(10 * TimeSpan.TicksPerMinute);
        }
>>>>>>> d4d5326b
    }
}<|MERGE_RESOLUTION|>--- conflicted
+++ resolved
@@ -16,6 +16,16 @@
         public SslServerAuthenticationOptions? ServerAuthenticationOptions { get; set; }
 
         /// <summary>
+        /// Optional path to certificate file to configure the security configuration.
+        /// </summary>
+        public string? CertificateFilePath { get; set; }
+
+        /// <summary>
+        /// Optional path to private key file to configure the security configuration.
+        /// </summary>
+        public string? PrivateKeyFilePath { get; set; }
+
+        /// <summary>
         /// The endpoint to listen on.
         /// </summary>
         public IPEndPoint? ListenEndPoint { get; set; }
@@ -25,36 +35,9 @@
         /// </summary>
         public int ListenBacklog { get; set; } = 512;
 
-<<<<<<< HEAD
-        /// <summary>
-        /// Limit on the number of bidirectional streams an accepted connection can create
-        /// back to the client.
-        /// Default is 100.
-        /// </summary>
-        // TODO consider constraining these limits to 0 to whatever the max of the QUIC library we are using.
-        public long MaxBidirectionalStreams { get; set; } = 100;
-
-        /// <summary>
-        /// Limit on the number of unidirectional streams the peer connection can create.
-        /// Default is 100.
-        /// </summary>
-        // TODO consider constraining these limits to 0 to whatever the max of the QUIC library we are using.
-        public long MaxUnidirectionalStreams { get; set; } = 100;
-
-        /// <summary>
-        /// Idle timeout for connections, afterwhich the connection will be closed.
-        /// </summary>
-        public TimeSpan IdleTimeout { get; set; } = TimeSpan.FromMinutes(10);
-
-        /// <summary>
-        /// Whether to receiving datagrams is enabled.
-        /// </summary>
-        public bool DatagramReceiveEnabled { get; set; }
-=======
         public QuicListenerOptions()
         {
             IdleTimeout = TimeSpan.FromTicks(10 * TimeSpan.TicksPerMinute);
         }
->>>>>>> d4d5326b
     }
 }