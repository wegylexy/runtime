--- conflicted
+++ resolved
@@ -5,15 +5,6 @@
 namespace Microsoft.ServiceModel.Syndication
 {
     using System;
-<<<<<<< HEAD
-    using System.Xml;
-    using System.Collections.ObjectModel;
-    using System.Collections.Generic;
-    using System.Diagnostics.CodeAnalysis;
-    using System.Runtime.Serialization;
-    using System.Xml.Serialization;
-=======
->>>>>>> 67f08b5f
     using System.Runtime.CompilerServices;
 
     [TypeForwardedFrom("System.ServiceModel.Web, Version=3.5.0.0, Culture=neutral, PublicKeyToken=31bf3856ad364e35")]
