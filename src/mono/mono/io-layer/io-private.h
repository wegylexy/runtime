--- conflicted
+++ resolved
@@ -36,16 +36,6 @@
 	guint32 fileaccess;
 	guint32 sharemode;
 	guint32 attrs;
-<<<<<<< HEAD
-	dev_t device;
-	ino_t inode;
-};
-
-struct _WapiHandlePrivate_file
-{
-	WapiFDMapped fd_mapped;
-=======
->>>>>>> fb5b77f3
 };
 
 struct _WapiHandle_find
@@ -56,11 +46,4 @@
 	size_t count;
 };
 
-<<<<<<< HEAD
-G_BEGIN_DECLS
-int _wapi_file_handle_to_fd (gpointer handle);
-G_END_DECLS
-
-=======
->>>>>>> fb5b77f3
 #endif /* _WAPI_IO_PRIVATE_H_ */