--- conflicted
+++ resolved
@@ -1,30 +1,18 @@
 <?xml version="1.0" encoding="utf-8"?>
 <Project ToolsVersion="14.0" xmlns="http://schemas.microsoft.com/developer/msbuild/2003" DefaultTargets="Build">
-<<<<<<< HEAD
-=======
-  <PropertyGroup>
-    <Configuration Condition="'$(Configuration)' == ''">Windows_Debug</Configuration>
-  </PropertyGroup>
->>>>>>> e81aab7e
   <Import Project="$([MSBuild]::GetDirectoryNameOfFileAbove($(MSBuildThisFileDirectory), dir.props))\dir.props" />
   <PropertyGroup>
     <ProjectGuid>{53D09AF4-0C13-4197-B8AD-9746F0374E88}</ProjectGuid>
     <AllowUnsafeBlocks>true</AllowUnsafeBlocks>
-<<<<<<< HEAD
-    <IsPartialFacadeAssembly Condition="'$(TargetGroup)'=='net463'">true</IsPartialFacadeAssembly>
-=======
     <IsPartialFacadeAssembly Condition="'$(TargetGroup)'=='net461'">true</IsPartialFacadeAssembly>
-    <NuGetTargetMoniker Condition="'$(TargetGroup)' == ''">.NETStandard,Version=v1.7</NuGetTargetMoniker>
->>>>>>> e81aab7e
   </PropertyGroup>
   <!-- Default configurations to help VS understand the options -->
   <PropertyGroup Condition="'$(Configuration)|$(Platform)' == 'Unix_Debug|AnyCPU'" />
   <PropertyGroup Condition="'$(Configuration)|$(Platform)' == 'Unix_Release|AnyCPU'" />
   <PropertyGroup Condition="'$(Configuration)|$(Platform)' == 'Windows_Debug|AnyCPU'" />
   <PropertyGroup Condition="'$(Configuration)|$(Platform)' == 'Windows_Release|AnyCPU'" />
-<<<<<<< HEAD
-  <PropertyGroup Condition="'$(Configuration)|$(Platform)' == 'net463_Debug|AnyCPU'" />
-  <PropertyGroup Condition="'$(Configuration)|$(Platform)' == 'net463_Release|AnyCPU'" />
+  <PropertyGroup Condition="'$(Configuration)|$(Platform)' == 'net461_Debug|AnyCPU'" />
+  <PropertyGroup Condition="'$(Configuration)|$(Platform)' == 'net461_Release|AnyCPU'" />
   <ItemGroup>
     <Reference Include="System.Runtime" />
     <Reference Include="System.Resources.ResourceManager" />
@@ -56,14 +44,6 @@
     <Reference Include="System.Diagnostics.Tools" />
   </ItemGroup>
   <ItemGroup Condition="'$(TargetGroup)' == 'netstandard'">
-=======
-  <PropertyGroup Condition="'$(Configuration)|$(Platform)' == 'net461_Debug|AnyCPU'" />
-  <PropertyGroup Condition="'$(Configuration)|$(Platform)' == 'net461_Release|AnyCPU'" />
-  <ItemGroup Condition="'$(TargetGroup)' != 'net461'">
-    <Compile Include="System\Net\AuthenticationTypes.cs" />
-    <Compile Include="System\Net\ServiceNameStore.cs" />
-    <Compile Include="System\Net\HttpListenerRequestUriBuilder.cs" />
->>>>>>> e81aab7e
     <Compile Include="System\Net\AuthenticationSchemeSelector.cs" />
     <Compile Include="System\Net\HttpListener.cs" />
     <Compile Include="System\Net\HttpListenerBasicIdentity.cs" />
@@ -82,32 +62,7 @@
       <Link>Common\System\Net\HttpKnownHeaderNames.cs</Link>
     </Compile>
   </ItemGroup>
-<<<<<<< HEAD
   <ItemGroup Condition="'$(TargetsWindows)' == 'true' AND '$(TargetGroup)' == 'netstandard'">
-    <Compile Include="System\Net\BoundaryType.cs" />
-    <Compile Include="System\Net\AuthConstants.cs" />
-    <Compile Include="System\Net\ContextFlags.cs" />
-    <Compile Include="System\Net\CookieExtensions.cs" />
-    <Compile Include="System\Net\HttpRequestQueueV2Handle.cs" />
-    <Compile Include="System\Net\HttpServerSessionHandle.cs" />
-    <Compile Include="System\Net\HttpListenerContext.Windows.cs" />
-    <Compile Include="System\Net\HttpListenerRequestContext.cs" />
-    <Compile Include="System\Net\HttpListenerRequestUriBuilder.cs" />
-    <Compile Include="System\Net\ListenerClientCertAsyncResult.cs" />
-    <Compile Include="System\Net\AsyncRequestContext.cs" />
-    <Compile Include="System\Net\ListenerClientCertState.cs" />
-    <Compile Include="System\Net\EntitySendFormat.cs" />
-    <Compile Include="System\Net\HttpListener.Windows.cs" />
-    <Compile Include="System\Net\HttpListenerRequest.Windows.cs" />
-    <Compile Include="System\Net\HttpListenerResponse.Windows.cs" />
-    <Compile Include="System\Net\HttpListenerTimeoutManager.Windows.cs" />
-    <Compile Include="System\Net\NTAuthentication.cs" />
-    <Compile Include="System\Net\RequestContextBase.cs" />
-    <Compile Include="System\Net\ServiceNameStore.cs" />
-    <Compile Include="System\Net\SyncRequestContext.cs" />
-    <Compile Include="System\Net\ListenerAsyncResult.cs" />
-=======
-  <ItemGroup Condition="'$(TargetsWindows)' == 'true' AND '$(TargetGroup)' != 'net461'">
     <Compile Include="System\Net\Windows\HttpListenerPrefixCollection.Windows.cs" />
     <Compile Include="System\Net\Windows\HttpListener.Windows.cs" />
     <Compile Include="System\Net\Windows\HttpListenerContext.Windows.cs" />
@@ -127,7 +82,6 @@
     <Compile Include="System\Net\Windows\RequestContextBase.cs" />
     <Compile Include="System\Net\Windows\SyncRequestContext.cs" />
     <Compile Include="System\Net\Windows\ListenerAsyncResult.Windows.cs" />
->>>>>>> e81aab7e
     <Compile Include="$(CommonPath)\System\Net\CaseInsensitiveAscii.cs">
       <Link>Common\System\Net\CaseInsensitiveAscii.cs</Link>
     </Compile>
@@ -357,15 +311,7 @@
       <Link>Common\Interop\Windows\sspicli\SSPIWrapper.cs</Link>
     </Compile>
   </ItemGroup>
-<<<<<<< HEAD
   <ItemGroup Condition="'$(TargetsUnix)' == 'true' AND '$(TargetGroup)' == 'netstandard'">
-    <Compile Include="System\Net\HttpListener.Unix.cs" />
-    <Compile Include="System\Net\HttpListenerContext.Unix.cs" />
-    <Compile Include="System\Net\HttpListenerRequest.Unix.cs" />
-    <Compile Include="System\Net\HttpListenerResponse.Unix.cs" />
-    <Compile Include="System\Net\HttpListenerTimeoutManager.Unix.cs" />
-=======
-  <ItemGroup Condition="'$(TargetsUnix)' == 'true' AND '$(TargetGroup)' != 'net461'">
     <Compile Include="System\Net\Managed\HttpEndPointListener.cs" />
     <Compile Include="System\Net\Managed\HttpEndPointManager.cs" />
     <Compile Include="System\Net\Managed\HttpConnection.cs" />
@@ -383,7 +329,6 @@
     <Compile Include="System\Net\Managed\ChunkedInputStream.cs" />
     <Compile Include="System\Net\Managed\ChunkStream.cs" />
     <Compile Include="System\Net\Managed\HttpResponseStream.Managed.cs" />
->>>>>>> e81aab7e
   </ItemGroup>
   <PropertyGroup Condition=" '$(TargetsWindows)' == 'true' AND '$(ProjectJson)' == '' ">
     <ProjectJson>win/project.json</ProjectJson>
