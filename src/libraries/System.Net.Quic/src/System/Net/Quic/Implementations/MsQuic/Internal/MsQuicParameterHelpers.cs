--- conflicted
+++ resolved
@@ -55,56 +55,27 @@
         internal static unsafe void SetULongParam(MsQuicApi api, SafeHandle nativeObject, uint level, uint param, ulong value)
         {
             QuicExceptionHelpers.ThrowIfFailed(
-<<<<<<< HEAD
-                api.UnsafeSetParam(nativeObject, level, param, buffer),
+                api.SetParamDelegate(nativeObject, level, param, sizeof(ulong), (byte*)&value),
                 "Could not set ulong.");
         }
 
-        internal static unsafe byte GetByteParam(MsQuicApi api, IntPtr nativeObject, uint level, uint param)
+        internal static unsafe byte GetByteParam(MsQuicApi api, SafeHandle nativeObject, uint level, uint param)
         {
-            byte* ptr = stackalloc byte[sizeof(byte)];
-            QuicBuffer buffer = new QuicBuffer()
-            {
-                Length = sizeof(byte),
-                Buffer = ptr
-            };
+            byte value;
+            uint valueLen = (uint)sizeof(byte);
 
-            QuicExceptionHelpers.ThrowIfFailed(
-                api.UnsafeGetParam(nativeObject, level, param, ref buffer),
-                "Could not get byte.");
+            uint status = api.GetParamDelegate(nativeObject, level, param, ref valueLen, &value);
+            QuicExceptionHelpers.ThrowIfFailed(status, "GetByteParam failed.");
+            Debug.Assert(valueLen == sizeof(byte));
 
-            return *ptr;
+            return value;
         }
 
-        internal static unsafe void SetByteParam(MsQuicApi api, IntPtr nativeObject, uint level, uint param, byte value)
+        internal static unsafe void SetByteParam(MsQuicApi api, SafeHandle nativeObject, uint level, uint param, byte value)
         {
-            QuicBuffer buffer = new QuicBuffer()
-            {
-                Length = sizeof(byte),
-                Buffer = &value
-            };
-
             QuicExceptionHelpers.ThrowIfFailed(
-                api.UnsafeSetParam(nativeObject, level, param, buffer),
-                "Could not set byte.");
-        }
-
-        internal static unsafe void SetSecurityConfig(MsQuicApi api, IntPtr nativeObject, uint level, uint param, IntPtr value)
-        {
-            QuicBuffer buffer = new QuicBuffer()
-            {
-                Length = (uint)sizeof(void*),
-                Buffer = (byte*)&value
-            };
-
-            QuicExceptionHelpers.ThrowIfFailed(
-                api.UnsafeSetParam(nativeObject, level, param, buffer),
-                "Could not set security configuration.");
-        }
-=======
-                api.SetParamDelegate(nativeObject, level, param, sizeof(ulong), (byte*)&value),
+                api.SetParamDelegate(nativeObject, level, param, sizeof(byte), &value),
                 "Could not set ulong.");
         }
->>>>>>> d4d5326b
     }
 }