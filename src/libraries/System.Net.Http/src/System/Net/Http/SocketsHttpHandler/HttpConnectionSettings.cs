--- conflicted
+++ resolved
@@ -56,12 +56,9 @@
 
         internal bool _enableMultipleHttp2Connections;
 
-<<<<<<< HEAD
-=======
         internal Func<SocketsHttpConnectionContext, CancellationToken, ValueTask<Stream>>? _connectCallback;
         internal Func<SocketsHttpPlaintextStreamFilterContext, CancellationToken, ValueTask<Stream>>? _plaintextStreamFilter;
 
->>>>>>> c5a3f49c
         internal IDictionary<string, object?>? _properties;
 
         public HttpConnectionSettings()
@@ -115,11 +112,8 @@
                 _requestHeaderEncodingSelector = _requestHeaderEncodingSelector,
                 _responseHeaderEncodingSelector = _responseHeaderEncodingSelector,
                 _enableMultipleHttp2Connections = _enableMultipleHttp2Connections,
-<<<<<<< HEAD
-=======
                 _connectCallback = _connectCallback,
                 _plaintextStreamFilter = _plaintextStreamFilter,
->>>>>>> c5a3f49c
             };
         }
 
