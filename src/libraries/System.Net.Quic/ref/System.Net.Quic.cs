--- conflicted
+++ resolved
@@ -12,7 +12,9 @@
         public System.Net.Security.SslClientAuthenticationOptions? ClientAuthenticationOptions { get { throw null; } set { } }
         public System.Net.IPEndPoint? LocalEndPoint { get { throw null; } set { } }
         public System.Net.EndPoint? RemoteEndPoint { get { throw null; } set { } }
+        public bool DatagramReceiveEnabled { get => throw null; set => throw null; }
     }
+    public delegate void QuicDatagramReceivedEventHandler(object sender, ReadOnlySpan<byte> buffer);
     public sealed partial class QuicConnection : System.IDisposable
     {
         public QuicConnection(System.Net.EndPoint remoteEndPoint, System.Net.Security.SslClientAuthenticationOptions? sslClientAuthenticationOptions, System.Net.IPEndPoint? localEndPoint = null) { }
@@ -34,42 +36,6 @@
     }
     public partial class QuicConnectionAbortedException : System.Net.Quic.QuicException
     {
-<<<<<<< HEAD
-        public System.Net.Security.SslServerAuthenticationOptions? ServerAuthenticationOptions { get => throw null; set => throw null; }
-        public string? CertificateFilePath { get => throw null; set => throw null; }
-        public string? PrivateKeyFilePath { get => throw null; set => throw null; }
-        public IPEndPoint? ListenEndPoint { get => throw null; set => throw null; }
-        public int ListenBacklog { get => throw null; set => throw null; }
-        public long MaxBidirectionalStreams { get => throw null; set => throw null; }
-        public long MaxUnidirectionalStreams { get => throw null; set => throw null; }
-        public TimeSpan IdleTimeout { get => throw null; set => throw null; }
-        public bool DatagramReceiveEnabled { get => throw null; set => throw null; }
-    }
-    public delegate void QuicDatagramReceivedEventHandler(object sender, ReadOnlySpan<byte> buffer);
-    public sealed class QuicConnection : IDisposable
-    {
-        public QuicConnection(System.Net.EndPoint remoteEndPoint, System.Net.Security.SslClientAuthenticationOptions? sslClientAuthenticationOptions, System.Net.IPEndPoint? localEndPoint = null) { throw null; }
-        public QuicConnection(QuicClientConnectionOptions options) { throw null; }
-        public QuicConnection(Implementations.QuicImplementationProvider implementationProvider, System.Net.EndPoint remoteEndPoint, System.Net.Security.SslClientAuthenticationOptions? sslClientAuthenticationOptions, System.Net.IPEndPoint? localEndPoint = null) { throw null; }
-        public QuicConnection(Implementations.QuicImplementationProvider implementationProvider, QuicClientConnectionOptions options) { throw null; }
-        public bool Connected => throw null;
-        public System.Net.IPEndPoint LocalEndPoint => throw null;
-        public System.Net.EndPoint RemoteEndPoint => throw null;
-        public System.Net.Security.SslApplicationProtocol NegotiatedApplicationProtocol => throw null;
-        public System.Threading.Tasks.ValueTask ConnectAsync(System.Threading.CancellationToken cancellationToken = default) => throw null;
-        public QuicStream OpenUnidirectionalStream() => throw null;
-        public QuicStream OpenBidirectionalStream() => throw null;
-        public System.Threading.Tasks.ValueTask<QuicStream> AcceptStreamAsync(System.Threading.CancellationToken cancellationToken = default) => throw null;
-        public System.Threading.Tasks.ValueTask CloseAsync(long errorCode, System.Threading.CancellationToken cancellationToken = default) => throw null;
-        public void Dispose() => throw null;
-        public long GetRemoteAvailableUnidirectionalStreamCount() => throw null;
-        public long GetRemoteAvailableBidirectionalStreamCount() => throw null;
-        public bool DatagramReceiveEnabled { get => throw null; set => throw null; }
-        public bool DatagramSendEnabled { get => throw null; set => throw null; }
-        public ushort DatagramMaxSendLength { get => throw null; }
-        public event QuicDatagramReceivedEventHandler DatagramReceived { add => throw null; remove => throw null; }
-        public System.Threading.Tasks.ValueTask<bool> SendDatagramAsync(ReadOnlyMemory<byte> buffer, bool priority = false) => throw null;
-=======
         public QuicConnectionAbortedException(string message, long errorCode) : base (default(string)) { }
         public long ErrorCode { get { throw null; } }
     }
@@ -77,23 +43,12 @@
     {
         public QuicException(string? message) { }
         public QuicException(string? message, System.Exception? innerException) { }
->>>>>>> d4d5326b
     }
     public static partial class QuicImplementationProviders
     {
-<<<<<<< HEAD
-        public System.Net.Security.SslClientAuthenticationOptions? ClientAuthenticationOptions { get => throw null; set => throw null; }
-        public IPEndPoint? LocalEndPoint { get => throw null; set => throw null; }
-        public EndPoint? RemoteEndPoint { get => throw null; set => throw null; }
-        public long MaxBidirectionalStreams { get => throw null; set => throw null; }
-        public long MaxUnidirectionalStreams { get => throw null; set => throw null; }
-        public TimeSpan IdleTimeout { get => throw null; set => throw null; }
-        public bool DatagramReceiveEnabled { get => throw null; set => throw null; }
-=======
         public static System.Net.Quic.Implementations.QuicImplementationProvider Default { get { throw null; } }
         public static System.Net.Quic.Implementations.QuicImplementationProvider Mock { get { throw null; } }
         public static System.Net.Quic.Implementations.QuicImplementationProvider MsQuic { get { throw null; } }
->>>>>>> d4d5326b
     }
     public sealed partial class QuicListener : System.IDisposable
     {
@@ -113,6 +68,7 @@
         public int ListenBacklog { get { throw null; } set { } }
         public System.Net.IPEndPoint? ListenEndPoint { get { throw null; } set { } }
         public System.Net.Security.SslServerAuthenticationOptions? ServerAuthenticationOptions { get { throw null; } set { } }
+        public bool DatagramReceiveEnabled { get => throw null; set => throw null; }
     }
     public partial class QuicOperationAbortedException : System.Net.Quic.QuicException
     {
